<Project Sdk="Microsoft.NET.Sdk">

<<<<<<< HEAD
    <PropertyGroup>
        <TargetFramework>netstandard2.1</TargetFramework>
        <ImplicitUsings>enable</ImplicitUsings>
        <Nullable>enable</Nullable>
        <LangVersion>latest</LangVersion>
        <RootNamespace>Nethermind.Libp2p.Core</RootNamespace>
    </PropertyGroup>
=======
  <PropertyGroup>
    <TargetFramework>net7.0</TargetFramework>
    <ImplicitUsings>enable</ImplicitUsings>
    <Nullable>enable</Nullable>
  </PropertyGroup>
>>>>>>> 76ba697d

  <PropertyGroup>
    <Description>Core routines and APIs</Description>
    <PackageTags>libp2p network</PackageTags>
  </PropertyGroup>

  <ItemGroup>
    <ProjectReference Include="..\Libp2p.Generators.EnumsGenerator\Libp2p.Generators.EnumsGenerator.csproj" OutputItemType="Analyzer" ReferenceOutputAssembly="false"/>
    <ProjectReference Include="..\Libp2p.Generators.ProtobufGenerator\Libp2p.Generators.ProtobufGenerator.csproj" OutputItemType="Analyzer" ReferenceOutputAssembly="false"/>
  </ItemGroup>

  <ItemGroup>
    <PackageReference Include="BouncyCastle.Cryptography" Aliases="BouncyCastleCryptography"/>
    <PackageReference Include="Google.Protobuf" />
    <PackageReference Include="Microsoft.Extensions.DependencyInjection" />
    <PackageReference Include="Microsoft.Extensions.DependencyInjection.Abstractions" />
    <PackageReference Include="Microsoft.Extensions.Logging.Abstractions" />
    <PackageReference Include="Microsoft.SourceLink.GitHub">
      <PrivateAssets>all</PrivateAssets>
      <IncludeAssets>runtime; build; native; contentfiles; analyzers; buildtransitive</IncludeAssets>
    </PackageReference>
    <PackageReference Include="Multiformats.Hash" />
    <PackageReference Include="SimpleBase" />
  </ItemGroup>

  <ItemGroup>
    <Folder Include="Enums\"/>
  </ItemGroup>

</Project><|MERGE_RESOLUTION|>--- conflicted
+++ resolved
@@ -1,20 +1,12 @@
 <Project Sdk="Microsoft.NET.Sdk">
 
-<<<<<<< HEAD
-    <PropertyGroup>
-        <TargetFramework>netstandard2.1</TargetFramework>
-        <ImplicitUsings>enable</ImplicitUsings>
-        <Nullable>enable</Nullable>
-        <LangVersion>latest</LangVersion>
-        <RootNamespace>Nethermind.Libp2p.Core</RootNamespace>
-    </PropertyGroup>
-=======
   <PropertyGroup>
-    <TargetFramework>net7.0</TargetFramework>
+    <TargetFramework>netstandard2.1</TargetFramework>
     <ImplicitUsings>enable</ImplicitUsings>
     <Nullable>enable</Nullable>
+    <LangVersion>latest</LangVersion>
+    <RootNamespace>Nethermind.Libp2p.Core</RootNamespace>
   </PropertyGroup>
->>>>>>> 76ba697d
 
   <PropertyGroup>
     <Description>Core routines and APIs</Description>
