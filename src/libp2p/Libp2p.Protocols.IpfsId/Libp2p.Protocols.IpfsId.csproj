<Project Sdk="Microsoft.NET.Sdk">

<<<<<<< HEAD
    <PropertyGroup>
        <TargetFramework>netstandard2.1</TargetFramework>
        <ImplicitUsings>enable</ImplicitUsings>
        <Nullable>enable</Nullable>
        <LangVersion>latest</LangVersion>
    </PropertyGroup>
=======
  <PropertyGroup>
    <TargetFramework>net7.0</TargetFramework>
    <ImplicitUsings>enable</ImplicitUsings>
    <Nullable>enable</Nullable>
  </PropertyGroup>
>>>>>>> 76ba697d

  <ItemGroup>
    <ProjectReference Include="..\Libp2p.Core\Libp2p.Core.csproj" />
    <ProjectReference Include="..\Libp2p.Generators.ProtobufGenerator\Libp2p.Generators.ProtobufGenerator.csproj" OutputItemType="Analyzer" ReferenceOutputAssembly="false" />
    <ProjectReference Include="..\Libp2p.Protocols.IpTcp\Libp2p.Protocols.IpTcp.csproj" />
  </ItemGroup>

<<<<<<< HEAD
    <ItemGroup>
        <PackageReference Include="Google.Protobuf" Version="3.22.0"/>
        <PackageReference Include="Microsoft.Extensions.Logging.Abstractions"/>
    </ItemGroup>
=======
  <ItemGroup>
    <PackageReference Include="Google.Protobuf" />
    <ProjectReference Include="..\Libp2p.Core\Libp2p.Core.csproj" />
    <ProjectReference Include="..\Libp2p.Generators.ProtobufGenerator\Libp2p.Generators.ProtobufGenerator.csproj" OutputItemType="Analyzer" ReferenceOutputAssembly="false" />
    <ProjectReference Include="..\Libp2p.Protocols.IpTcp\Libp2p.Protocols.IpTcp.csproj" />
  </ItemGroup>
>>>>>>> 76ba697d

</Project><|MERGE_RESOLUTION|>--- conflicted
+++ resolved
@@ -1,19 +1,11 @@
 <Project Sdk="Microsoft.NET.Sdk">
 
-<<<<<<< HEAD
-    <PropertyGroup>
-        <TargetFramework>netstandard2.1</TargetFramework>
-        <ImplicitUsings>enable</ImplicitUsings>
-        <Nullable>enable</Nullable>
-        <LangVersion>latest</LangVersion>
-    </PropertyGroup>
-=======
   <PropertyGroup>
-    <TargetFramework>net7.0</TargetFramework>
+    <TargetFramework>netstandard2.1</TargetFramework>
     <ImplicitUsings>enable</ImplicitUsings>
     <Nullable>enable</Nullable>
+    <LangVersion>latest</LangVersion>
   </PropertyGroup>
->>>>>>> 76ba697d
 
   <ItemGroup>
     <ProjectReference Include="..\Libp2p.Core\Libp2p.Core.csproj" />
@@ -21,18 +13,9 @@
     <ProjectReference Include="..\Libp2p.Protocols.IpTcp\Libp2p.Protocols.IpTcp.csproj" />
   </ItemGroup>
 
-<<<<<<< HEAD
-    <ItemGroup>
-        <PackageReference Include="Google.Protobuf" Version="3.22.0"/>
-        <PackageReference Include="Microsoft.Extensions.Logging.Abstractions"/>
-    </ItemGroup>
-=======
   <ItemGroup>
-    <PackageReference Include="Google.Protobuf" />
-    <ProjectReference Include="..\Libp2p.Core\Libp2p.Core.csproj" />
-    <ProjectReference Include="..\Libp2p.Generators.ProtobufGenerator\Libp2p.Generators.ProtobufGenerator.csproj" OutputItemType="Analyzer" ReferenceOutputAssembly="false" />
-    <ProjectReference Include="..\Libp2p.Protocols.IpTcp\Libp2p.Protocols.IpTcp.csproj" />
+    <PackageReference Include="Google.Protobuf" Version="3.22.0"/>
+    <PackageReference Include="Microsoft.Extensions.Logging.Abstractions"/>
   </ItemGroup>
->>>>>>> 76ba697d
 
 </Project>