// SPDX-FileCopyrightText: 2023 Demerzel Solutions Limited
// SPDX-License-Identifier: MIT

using Microsoft.Extensions.DependencyInjection;
using Microsoft.Extensions.Logging;
using Nethermind.Libp2p.Builder;
using Nethermind.Libp2p.Core;

ServiceProvider serviceProvider = new ServiceCollection()
    .AddLibp2pBuilder()
    .AddLogging(builder => builder.SetMinimumLevel(args.Contains("--trace") ? LogLevel.Trace : LogLevel.Information).AddConsole())
    .BuildServiceProvider();

IPeerFactory peerFactory = serviceProvider.GetService<IPeerFactoryBuilder>()!
    .AddAppLayerProtocol<ChatProtocol>()
    .Build();

ILogger logger = serviceProvider.GetService<ILoggerFactory>()!.CreateLogger("Chat");
CancellationTokenSource ts = new();

if (args.Length > 0 && args[0] == "-d")
{
    await Task.Delay(5000);
    MultiAddr remoteAddr = args[1];
    ILocalPeer localPeer = peerFactory.Create();

    logger.LogInformation("Dialing {0}", remoteAddr);
    IRemotePeer remotePeer = await localPeer.DialAsync(remoteAddr, ts.Token);

    await remotePeer.DialAsync<ChatProtocol>(ts.Token);
    await remotePeer.DisconnectAsync();
}
else
{
    Identity optionalFixedIdentity = Identity.FromPrivateKey(Enumerable.Repeat((byte)42, 32).ToArray());
    ILocalPeer peer = peerFactory.Create(optionalFixedIdentity);

    IListener listener = await peer.ListenAsync(
        $"/ip4/0.0.0.0/tcp/{(args.Length > 0 && args[0] == "-sp" ? args[1] : "0")}/p2p/{peer.Identity.PeerId}",
        ts.Token);
<<<<<<< HEAD
    logger.LogInformation($"Listener started at {listener.Address}");
    listener.OnConnection += async remotePeer => logger.LogInformation($"A peer connected {remotePeer.Address}");
    Console.CancelKeyPress += delegate { listener.DisconectAsync(); };
=======
    Console.WriteLine($"Listener started at {listener.Address}");
    listener.OnConnection += async remotePeer => Console.WriteLine($"A peer connected {remotePeer.Address}");
    Console.CancelKeyPress += delegate { listener.DisconnectAsync(); };
>>>>>>> 76ba697d

    await listener;
}<|MERGE_RESOLUTION|>--- conflicted
+++ resolved
@@ -38,15 +38,9 @@
     IListener listener = await peer.ListenAsync(
         $"/ip4/0.0.0.0/tcp/{(args.Length > 0 && args[0] == "-sp" ? args[1] : "0")}/p2p/{peer.Identity.PeerId}",
         ts.Token);
-<<<<<<< HEAD
     logger.LogInformation($"Listener started at {listener.Address}");
     listener.OnConnection += async remotePeer => logger.LogInformation($"A peer connected {remotePeer.Address}");
     Console.CancelKeyPress += delegate { listener.DisconectAsync(); };
-=======
-    Console.WriteLine($"Listener started at {listener.Address}");
-    listener.OnConnection += async remotePeer => Console.WriteLine($"A peer connected {remotePeer.Address}");
-    Console.CancelKeyPress += delegate { listener.DisconnectAsync(); };
->>>>>>> 76ba697d
 
     await listener;
 }